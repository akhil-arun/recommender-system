--- conflicted
+++ resolved
@@ -2,7 +2,6 @@
 import numpy as np
 import torch
 import pandas as pd
-
 from data_utils.preprocess import pad_sequences
 
 
@@ -117,158 +116,6 @@
 
     """
     model.eval()
-<<<<<<< HEAD
-    hits, ndcgs, mrrs, aps = [], [], [], []
-
-    for user, (train_seq, val_seq, test_seq) in user_splits.items():
-        if not test_seq:
-            continue
-        # 1) Build the “prefix” and the held‑out positive item
-        prefix = train_seq + val_seq
-        pos_item = test_seq[0]
-
-        # 2) Sample negatives
-        negs = negative_sampler(prefix, global_items - {pos_item},
-                                candidate_size - 1)
-
-        # 3) Build candidate list
-        candidates = [pos_item] + negs
-
-        # 4) Score all candidates in one forward pass
-        users_t = torch.tensor([user] * candidate_size, dtype=torch.long,
-                               device=device)
-        items_t = torch.tensor(candidates, dtype=torch.long, device=device)
-        with torch.no_grad():
-            scores = model(users_t, items_t).cpu().numpy()
-        # 5) Compute the rank of the positive item (index 0 before sorting)
-        ranking = np.argsort(-scores)
-        rank = np.where(ranking == 0)[0][0] + 1  # 1‑based
-
-        # 6) Accumulate metrics
-        hits.append(hit_at_k(rank, k))
-        ndcgs.append(ndcg_at_k(rank, k))
-        mrrs.append(mrr(rank))
-        aps.append(average_precision(rank))
-
-    # 7) Return average over all users
-    return {
-        f"Hit@{k}": np.mean(hits),
-        f"NDCG@{k}": np.mean(ndcgs),
-        "MRR": np.mean(mrrs),
-        "MAP": np.mean(aps)
-    }
-
-
-
-
-def evaluate_DCNV2Model(
-    model: torch.nn.Module,
-    user_splits: dict,
-    global_items: set,
-    device: torch.device,
-    *,
-    candidate_size: int = 100,
-    k: int = 10,
-    negative_sampler=uniform_negative_sampler,
-    users: pd.DataFrame,
-    movies: pd.DataFrame,
-    sparse_feature_info: any
-) -> dict:
-    """Evaluate a ranking model.
-
-    Args:
-        model (torch.nn.Module): The trained recommender model.
-        user_splits (dict): Dictionary mapping users to (train_seq, val_seq,
-                            test_seq).
-        global_items (set): Full set of all item IDs.
-        device (torch.device): Device for inference.
-        candidate_size (int, optional): Total candidates = 1 pos +
-                                         (candidate_size-1) negs. Defaults to 100.
-        k (int, optional): Cutoff for Hit@k and NDCG@k. Defaults to 10.
-        negative_sampler (function, optional): Function to sample negative IDs.
-                                               Defaults to uniform_negative_sampler.
-
-    Returns:
-        dict: Dictionary with averaged metrics: Hit@k, NDCG@k, MRR, MAP.
-    """
-    model.eval()
-    hits, ndcgs, mrrs, aps = [], [], [], []
-
-    temp = 0
-    for user, (train_seq, val_seq, test_seq) in user_splits.items():
-        if not test_seq:
-            continue
-
-        # 1) Build the “prefix” and the held‑out positive item
-        prefix = train_seq + val_seq
-        pos_item = test_seq[0]
-
-        # 2) Sample negatives
-        negs = negative_sampler(prefix, global_items - {pos_item},
-                                candidate_size - 1)
-
-        # 3) Build candidate list
-        candidates = [pos_item] + negs
-
-        # 4) Score all candidates in one forward pass
-        items_t = torch.tensor(candidates, dtype=torch.long, device=device)
-        with torch.no_grad():
-            #####################################################################################
-            # Main logic.
-            # Filter required movie_id data and keep first one.
-            df = movies[(movies['MovieID'].isin(items_t.tolist()))].copy()
-            
-
-            df.loc[:,'UserID']=user
-            df['AgeEncoded'] = users.loc[users['UserID'] == user, 'AgeEncoded'].values[0]
-            df['GenderEncoded'] = users.loc[users['UserID'] == user, 'GenderEncoded'].values[0]
-            df['Zip-codeEncoded'] = users.loc[users['UserID'] == user, 'Zip-codeEncoded'].values[0]
-            df['Occupation'] = users.loc[users['UserID'] == user, 'Occupation'].values[0]
-
-            # To keep movie order same as in items_t.
-            order = {v: i for i, v in enumerate(items_t.cpu().tolist())}
-            df['__key'] = df['MovieID'].map(order)
-            df = df.sort_values('__key').drop(columns='__key')
-
-            sparse_columns = sparse_feature_info.keys()
-            X_sparse_input = {
-                name: torch.tensor(df[name].values, dtype=torch.int64, device=device)
-                for name, (a, b) in sparse_feature_info.items()
-            }
-            target_column = 'Rating'
-
-            # Generate dense input.
-            dense_columns = list(set(df.columns) - set(sparse_columns) - {target_column})
-
-            X_dense_input = torch.tensor(df[dense_columns].values, dtype=torch.int64, device=device)
-            # end of main logic.
-            #####################################################################
-
-            if temp==0:
-                temp = 1
-                for name, tensor in X_sparse_input.items():
-                  print(f"Feature name: {name}")
-                  print(f"Tensor shape: {tensor.shape}")
-                  print(f"Device: {tensor.device}")
-                  print(tensor[:5])
-                print(X_dense_input.shape)
-
-            scores = model(X_sparse_input, X_dense_input).cpu().numpy()
-            if temp==1:
-                temp = 2
-                print(scores)
-        # 5) Compute the rank of the positive item (index 0 before sorting)
-        ranking = np.argsort(-scores)
-        rank = np.where(ranking == 0)[0][0] + 1  # 1‑based
-
-        # 6) Accumulate metrics
-        hits.append(hit_at_k(rank, k))
-        ndcgs.append(ndcg_at_k(rank, k))
-        mrrs.append(mrr(rank))
-        aps.append(average_precision(rank))
-
-    # 7) Return average over all users
-=======
     all_hits, all_ndcgs, all_mrrs, all_aps = [], [], [], []
     
     for _ in range(trials):
@@ -324,7 +171,6 @@
         all_aps.append(np.mean(aps))
 
     # Mean and Std. Deviation over all trials
->>>>>>> cfb3a685
     return {
         f"Hit@{k}": np.mean(all_hits),
         f"Hit@{k} Std": np.std(all_hits),
@@ -336,6 +182,120 @@
         "MAP Std": np.std(all_aps)
     }
 
+
+def evaluate_DCNV2Model(
+    model: torch.nn.Module,
+    user_splits: dict,
+    global_items: set,
+    device: torch.device,
+    *,
+    candidate_size: int = 100,
+    k: int = 10,
+    negative_sampler=uniform_negative_sampler,
+    users: pd.DataFrame,
+    movies: pd.DataFrame,
+    sparse_feature_info: any
+) -> dict:
+    """Evaluate a ranking model.
+
+    Args:
+        model (torch.nn.Module): The trained recommender model.
+        user_splits (dict): Dictionary mapping users to (train_seq, val_seq,
+                            test_seq).
+        global_items (set): Full set of all item IDs.
+        device (torch.device): Device for inference.
+        candidate_size (int, optional): Total candidates = 1 pos +
+                                         (candidate_size-1) negs. Defaults to 100.
+        k (int, optional): Cutoff for Hit@k and NDCG@k. Defaults to 10.
+        negative_sampler (function, optional): Function to sample negative IDs.
+                                               Defaults to uniform_negative_sampler.
+
+    Returns:
+        dict: Dictionary with averaged metrics: Hit@k, NDCG@k, MRR, MAP.
+    """
+    model.eval()
+    hits, ndcgs, mrrs, aps = [], [], [], []
+
+    temp = 0
+    for user, (train_seq, val_seq, test_seq) in user_splits.items():
+        if not test_seq:
+            continue
+
+        # 1) Build the “prefix” and the held‑out positive item
+        prefix = train_seq + val_seq
+        pos_item = test_seq[0]
+
+        # 2) Sample negatives
+        negs = negative_sampler(prefix, global_items - {pos_item},
+                                candidate_size - 1)
+
+        # 3) Build candidate list
+        candidates = [pos_item] + negs
+
+        # 4) Score all candidates in one forward pass
+        items_t = torch.tensor(candidates, dtype=torch.long, device=device)
+        with torch.no_grad():
+            #####################################################################################
+            # Main logic.
+            # Filter required movie_id data and keep first one.
+            df = movies[(movies['MovieID'].isin(items_t.tolist()))].copy()
+            
+
+            df.loc[:,'UserID']=user
+            df['AgeEncoded'] = users.loc[users['UserID'] == user, 'AgeEncoded'].values[0]
+            df['GenderEncoded'] = users.loc[users['UserID'] == user, 'GenderEncoded'].values[0]
+            df['Zip-codeEncoded'] = users.loc[users['UserID'] == user, 'Zip-codeEncoded'].values[0]
+            df['Occupation'] = users.loc[users['UserID'] == user, 'Occupation'].values[0]
+
+            # To keep movie order same as in items_t.
+            order = {v: i for i, v in enumerate(items_t.cpu().tolist())}
+            df['__key'] = df['MovieID'].map(order)
+            df = df.sort_values('__key').drop(columns='__key')
+
+            sparse_columns = sparse_feature_info.keys()
+            X_sparse_input = {
+                name: torch.tensor(df[name].values, dtype=torch.int64, device=device)
+                for name, (a, b) in sparse_feature_info.items()
+            }
+            target_column = 'Rating'
+
+            # Generate dense input.
+            dense_columns = list(set(df.columns) - set(sparse_columns) - {target_column})
+
+            X_dense_input = torch.tensor(df[dense_columns].values, dtype=torch.int64, device=device)
+            # end of main logic.
+            #####################################################################
+
+            if temp==0:
+                temp = 1
+                for name, tensor in X_sparse_input.items():
+                  print(f"Feature name: {name}")
+                  print(f"Tensor shape: {tensor.shape}")
+                  print(f"Device: {tensor.device}")
+                  print(tensor[:5])
+                print(X_dense_input.shape)
+
+            scores = model(X_sparse_input, X_dense_input).cpu().numpy()
+            if temp==1:
+                temp = 2
+                print(scores)
+        # 5) Compute the rank of the positive item (index 0 before sorting)
+        ranking = np.argsort(-scores)
+        rank = np.where(ranking == 0)[0][0] + 1  # 1‑based
+
+        # 6) Accumulate metrics
+        hits.append(hit_at_k(rank, k))
+        ndcgs.append(ndcg_at_k(rank, k))
+        mrrs.append(mrr(rank))
+        aps.append(average_precision(rank))
+
+    # 7) Return average over all users
+    return {
+        f"Hit@{k}": np.mean(hits),
+        f"NDCG@{k}": np.mean(ndcgs),
+        "MRR": np.mean(mrrs),
+        "MAP": np.mean(aps)
+    }
 
 
 def evaluate_featureaware_model(
